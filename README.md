--- conflicted
+++ resolved
@@ -80,7 +80,6 @@
 
 2. **Competition Data Fine-tuning Analysis**:
    - Fine-tuned SimCLR model using SupCon loss on competition data
-<<<<<<< HEAD
    - After 100 epochs, achieved 18 score
    - Training dynamics analysis revealed instability:
      - Initial phase: Loss decreased from around 3.7 to ~2.45 by epoch 20
@@ -92,7 +91,7 @@
        - Extreme class imbalance (some classes having only 1 example)
        - Insufficient positive pairs for contrastive learning
        - Domain mismatch between SimCLR's natural image pretraining and face recognition task
-   - Results suggested this approach was unsuitable for such a small, imbalanced face dataset
+   - Results suggested this approach was unsuiPr 2table for such a small, imbalanced face dataset
 
 3. **Intel Image Dataset Validation**:
    - To verify our approach wasn't fundamentally flawed, we switched to the larger Intel Image Classification dataset
@@ -118,18 +117,6 @@
    - Domain alignment with the pretraining dataset
 
 3. **Solution Validation**: While the approach struggled with the face dataset, its success on the Intel dataset (97.77%) validates that SimCLR+SupCon is highly effective when these requirements are met
-=======
-   - After 50 epochs, achieved 18.42 score
-   - Limited improvement suggested issues with the small training dataset
-
-3. **Intel Image Dataset Validation**:
-   - To verify our approach, we switched to the larger Intel Image Classification dataset
-   - Initial evaluation with pretrained SimCLR showed strong 68.8% top-3 accuracy, likely due to:
-     - Intel dataset's similarity to ImageNet's general-purpose nature
-     - Better alignment with SimCLR's pretraining on natural images
-   - After fine-tuning with SupCon loss, achieved excellent 97.77% top-3 accuracy
-   - This dramatic improvement validated our approach, confirming that performance was primarily limited by data availability in the competition dataset
->>>>>>> d741d19f
 
 ### Model Performance Comparison
 
@@ -137,15 +124,9 @@
 
 | Model Configuration | Dataset | Accuracy (%) | Notes |
 |-------------------|----------|-------------|--------|
-<<<<<<< HEAD
 | FaceNet (pretrained, no fine-tuning) | Competition Data | 781 | Best performance on competition data |
 | ResNet-50 (SimCLR pretrained) | Competition Data | 9.55 | Initial baseline, domain mismatch |
 | ResNet-50 (SimCLR + 50 epochs SupCon) | Competition Data | 18 | Limited by extremely scarce data (1 image/class) |
-=======
-| FaceNet (pretrained, no fine-tuning) | Competition Data | 781 (score) | Best performance on competition data |
-| ResNet-50 (SimCLR pretrained) | Competition Data | 9.55 (score) | Initial baseline, domain mismatch |
-| ResNet-50 (SimCLR + 50 epochs SupCon) | Competition Data | 18.42 (score) | Limited by extremely scarce data (1 image/class) |
->>>>>>> d741d19f
 | ResNet-50 (SimCLR pretrained) | Intel Image | Top-3: 68.8 | Strong baseline due to dataset similarity with ImageNet |
 | ResNet-50 (SimCLR + SupCon fine-tuned) | Intel Image | Top-3: 97.77 | Excellent performance with sufficient data |
 
